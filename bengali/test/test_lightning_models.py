--- conflicted
+++ resolved
@@ -57,17 +57,10 @@
     val_dataloader = DataLoader(TestDataset(), batch_size=5, shuffle=False)
 
     base_model = BaseModel()
-<<<<<<< HEAD
     optimizer = optim.Adam(base_model.parameters(), lr=1.0)
     # scheduler = optim.lr_scheduler.LambdaLR(optimizer, lr_lambda=lambda epoch: epoch / 10.)
     scheduler = FlatCosineAnnealing(optimizer, epochs=50, flat_duration=10)
     # scheduler = optim.lr_scheduler.CosineAnnealingWarmRestarts(optimizer, T_0=10, T_mult=1, eta_min=0.1)
-=======
-
-    optimizer = optim.Adam(base_model.parameters())
-    
-    scheduler = optim.lr_scheduler.LambdaLR(optimizer, lr_lambda=lambda epoch: epoch / 10.)
->>>>>>> 86aa9fc20fbbd496c6e33b5f05ab7458abef2b56
     model = BengaliLightningModel(base_model, train_dataloader, val_dataloader,
                                   MultiTaskCrossEntropyLoss(n_task=3), optimizer, scheduler)
 
