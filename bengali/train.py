import os
os.sys.path.append('/Users/william/Documents/kaggle/kaggle-Bengali')

import argparse
import torch.optim as optim

import pytorch_lightning as pl

from base_models import BaseCNNModel
from lightning_models import BengaliLightningModel
from datasets import BengaliTrainDataset, BengaliTestDataset
from utils import load_images

from pytorch_utils.losses import *
from pytorch_utils.optimizers import RAdam

<<<<<<< HEAD
=======
import pytorch_lightning as pl
from torch.optim import Optimizer
>>>>>>> 86aa9fc2

TRAIN_DIR = 'data/' # TODO:
TEST_DIR = 'data/' #TODO:


def build_parser():
    parser = argparse.ArgumentParser()
    parser.add_argument('--loss', default='crossentropyloss')
    parser.add_argument('--optimizer', default='Radam')
    parser.add_argument('--hidden_dim', default=128)
    parser.add_argument('--dropout', default=0.5)
    parser.add_argument('--epochs', default=100)
    parser.add_argument('--lr', default=1e-3)
    parser.add_argument('--weight_decay', default=1e-4)
    parser.add_argument('--smoothing', default=0.1)
    parser.add_argument('--alpha', default=1)
    parser.add_argument('--gamma', default=2)
    parser.add_argument('--gpus', default=1)
    parser.add_argument('--task_weights', nargs='+', default=[1./3, 1./3, 1./3])
    
    return parser


def check_args(args):
    assert args.loss in [
        'crossentropyloss',
        'topkcrossentropyloss',
        'labelsmoothingcrossentropyloss',
        'focalloss',
    ]
    assert args.optimizer.lower() in [
        'radam', 'adam',
    ]

    assert isinstance(args.task_weights, list), args.task_weights
    assert sum(args.task_weights) == 1.0, args.task_weights


def build_loss(args):

    if args.loss == 'crossentropyloss':
        return MultiTaskCrossEntropyLoss(n_task=3, 
                                task_weights=args.task_weights)

    if args.loss == 'labelsmoothingcrossentropyloss':
        return MultiTaskLabelSmoothingCrossEntropyLoss(n_task=3, 
                                tast_weights=args.tast_weights, 
                                smoothings=args.smoothing)

    if args.loss == 'focalloss':
        return MultiTaskLoss(criterions=[
            FocalLoss(alpha=args.alpha, gamma=args.gamma),
            FocalLoss(alpha=args.alpha, gamma=args.gamma),
            FocalLoss(alpha=args.alpha, gamma=args.gamma)
        ], task_weights=args.task_weights)


def main():
    # args
    parser = build_parser()
    args = parser.parse_args()
    check_args(args)

    # data
    df_train = load_images(mode='test') # TODO:
    train_dataloader = None # TODO:
    val_dataloader = None # TODO:

    # model
    criterions = build_loss(args)
    base_cnn_model = BaseCNNModel(model_name='se_resnext50_32x4d', 
                                  hidden_dim=args.hidden_dim, 
                                  dropout=args.dropout)

    optimizer = RAdam(base_cnn_model.parameters(), lr=args.lr, weight_decay=args.weight_decay)
    scheduler = optim.lr_scheduler.ReduceLROnPlateau(optimizer, )

    model = BengaliLightningModel(base_model=base_cnn_model,
                                  train_dataloader=train_dataloader,
                                  val_dataloader=val_dataloader,
                                  criterions=criterions,
                                  optimizer=optimizer)
    
    # train
    trainer = pl.Trainer(max_epochs=args.epochs,
                         gpus=args.gpus,
                         early_stop_callback=False,
                         checkpoint_callback=None) # TODO: checkpoint
    trainer.fit(model)


if __name__ == "__main__":
    main()<|MERGE_RESOLUTION|>--- conflicted
+++ resolved
@@ -14,11 +14,6 @@
 from pytorch_utils.losses import *
 from pytorch_utils.optimizers import RAdam
 
-<<<<<<< HEAD
-=======
-import pytorch_lightning as pl
-from torch.optim import Optimizer
->>>>>>> 86aa9fc2
 
 TRAIN_DIR = 'data/' # TODO:
 TEST_DIR = 'data/' #TODO:
