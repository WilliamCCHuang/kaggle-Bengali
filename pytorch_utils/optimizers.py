--- conflicted
+++ resolved
@@ -189,78 +189,4 @@
                     p_data_fp32.add_(-step_size, exp_avg)
                     p.data.copy_(p_data_fp32)
 
-        return loss
-
-
-class LookAhead(Optimizer):
-<<<<<<< HEAD
-    '''
-    It's been proposed in paper: Lookahead Optimizer: k steps forward, 1 step back
-    (https://arxiv.org/pdf/1907.08610.pdf)
-    
-    Args:
-        optimizer: The optimizer object used in inner loop for fast weight updates.
-        
-        alpha:     The learning rate for slow weight update.
-                   Default: 0.5
-        
-        step_k:    Number of iterations of fast weights updates before updating slow
-                   weights.
-                   Default: 5
-    Example:
-        > optim = Lookahead(optimizer)
-        > optim = Lookahead(optimizer, alpha=0.6, k=10)
-    '''
-=======
-
->>>>>>> ecb91960
-    def __init__(self, optimizer, step_k, alpha):
-        assert(step_k >= 1)
-        assert( 0.0 <= alpha <= 1.0)
-
-        self.optimizer = optimizer
-        self.step_k = step_k
-        self.step_cnt = 0
-        self.alpha = alpha
-        self.param_groups = self.optimizer.param_groups
-        self.state = defaultdict(dict)
-        self.slow_weights = [[param.clone().detach() for param in group['params']] for group in self.param_groups]
-        #tensor.detach() creates a tensor that shares storage with tensor that does not require grad. 
-        #tensor.clone()creates a copy of tensor that imitates the original tensor's requires_grad field.
-
-    def step_k(self, closure=None):
-        loss = self.optimizer.step(closure)
-        self.step_cnt += 1
-        if self.step_cnt >= self.step_k:
-            for group, slow_weight in zip(self.param_groups, self.slow_weights):
-                for param, weight in zip(group['params'], slow_weight):
-                    weight.data.add_(self.alpha, (param.data - weight.data))
-                    # add_(value) → Tensor
-                    param.data.copy_(weight.data)
-                    # copy_(src, non_blocking=False) → Tensor
-            self.step_cnt = 0
-<<<<<<< HEAD
-        return loss
-
-    def state_dict(self):
-        return self.optimizer.state_dict()
-    
-    def load_state_dict(self):
-        self.optimizer.load_state_dict(state_dict)
-
-    def __getstate__(self):
-        '''
-        A double underscore prefix avoid naming 
-        conflicts in subclasses
-        '''
-        return {
-            'state':self.state,
-            'optimizer':self.optimizer,
-            'alpha':self.alpha,
-            'step_k': self.step_k,
-            'step_cnt': self.step_cnt
-        }
-=======
-            
-        return loss
->>>>>>> ecb91960
+        return loss