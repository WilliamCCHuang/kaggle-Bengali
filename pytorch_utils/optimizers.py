import math
from collections import defaultdict

import torch
from torch.optim import Optimizer, Adam


class RAdam(Optimizer):
    """
    https://github.com/LiyuanLucasLiu/RAdam/blob/master/radam/radam.py#L5
    """

    def __init__(self, params, lr=1e-3, betas=(0.9, 0.999), eps=1e-8, weight_decay=0, degenerated_to_sgd=True):
        if not 0.0 <= lr:
            raise ValueError("Invalid learning rate: {}".format(lr))
        if not 0.0 <= eps:
            raise ValueError("Invalid epsilon value: {}".format(eps))
        if not 0.0 <= betas[0] < 1.0:
            raise ValueError("Invalid beta parameter at index 0: {}".format(betas[0]))
        if not 0.0 <= betas[1] < 1.0:
            raise ValueError("Invalid beta parameter at index 1: {}".format(betas[1]))
        
        self.degenerated_to_sgd = degenerated_to_sgd
        if isinstance(params, (list, tuple)) and len(params) > 0 and isinstance(params[0], dict):
            for param in params:
                if 'betas' in param and (param['betas'][0] != betas[0] or param['betas'][1] != betas[1]):
                    param['buffer'] = [[None, None, None] for _ in range(10)]
        defaults = dict(lr=lr, betas=betas, eps=eps, weight_decay=weight_decay, buffer=[[None, None, None] for _ in range(10)])
        super(RAdam, self).__init__(params, defaults)

    def __setstate__(self, state):
        super(RAdam, self).__setstate__(state)

    def step(self, closure=None):

        loss = None
        if closure is not None:
            loss = closure()

        for group in self.param_groups:

            for p in group['params']:
                if p.grad is None:
                    continue
                grad = p.grad.data.float()
                if grad.is_sparse:
                    raise RuntimeError('RAdam does not support sparse gradients')

                p_data_fp32 = p.data.float()

                state = self.state[p]

                if len(state) == 0:
                    state['step'] = 0
                    state['exp_avg'] = torch.zeros_like(p_data_fp32)
                    state['exp_avg_sq'] = torch.zeros_like(p_data_fp32)
                else:
                    state['exp_avg'] = state['exp_avg'].type_as(p_data_fp32)
                    state['exp_avg_sq'] = state['exp_avg_sq'].type_as(p_data_fp32)

                exp_avg, exp_avg_sq = state['exp_avg'], state['exp_avg_sq']
                beta1, beta2 = group['betas']

                exp_avg_sq.mul_(beta2).addcmul_(1 - beta2, grad, grad)
                exp_avg.mul_(beta1).add_(1 - beta1, grad)

                state['step'] += 1
                buffered = group['buffer'][int(state['step'] % 10)]
                if state['step'] == buffered[0]:
                    N_sma, step_size = buffered[1], buffered[2]
                else:
                    buffered[0] = state['step']
                    beta2_t = beta2 ** state['step']
                    N_sma_max = 2 / (1 - beta2) - 1
                    N_sma = N_sma_max - 2 * state['step'] * beta2_t / (1 - beta2_t)
                    buffered[1] = N_sma

                    # more conservative since it's an approximated value
                    if N_sma >= 5:
                        step_size = math.sqrt((1 - beta2_t) * (N_sma - 4) / (N_sma_max - 4) * (N_sma - 2) / N_sma * N_sma_max / (N_sma_max - 2)) / (1 - beta1 ** state['step'])
                    elif self.degenerated_to_sgd:
                        step_size = 1.0 / (1 - beta1 ** state['step'])
                    else:
                        step_size = -1
                    buffered[2] = step_size

                # more conservative since it's an approximated value
                if N_sma >= 5:
                    if group['weight_decay'] != 0:
                        p_data_fp32.add_(-group['weight_decay'] * group['lr'], p_data_fp32)
                    denom = exp_avg_sq.sqrt().add_(group['eps'])
                    p_data_fp32.addcdiv_(-step_size * group['lr'], exp_avg, denom)
                    p.data.copy_(p_data_fp32)
                elif step_size > 0:
                    if group['weight_decay'] != 0:
                        p_data_fp32.add_(-group['weight_decay'] * group['lr'], p_data_fp32)
                    p_data_fp32.add_(-step_size * group['lr'], exp_avg)
                    p.data.copy_(p_data_fp32)

        return loss


class PlainRAdam(Optimizer):
    """
    https://github.com/LiyuanLucasLiu/RAdam/blob/master/radam/radam.py#L96
    
    Arguments:
        Optimizer {[type]} -- [description]
    
    Raises:
        ValueError: [description]
        ValueError: [description]
        ValueError: [description]
        ValueError: [description]
        RuntimeError: [description]
    
    Returns:
        [type] -- [description]
    """

    def __init__(self, params, lr=1e-3, betas=(0.9, 0.999), eps=1e-8, weight_decay=0, degenerated_to_sgd=True):
        if not 0.0 <= lr:
            raise ValueError("Invalid learning rate: {}".format(lr))
        if not 0.0 <= eps:
            raise ValueError("Invalid epsilon value: {}".format(eps))
        if not 0.0 <= betas[0] < 1.0:
            raise ValueError("Invalid beta parameter at index 0: {}".format(betas[0]))
        if not 0.0 <= betas[1] < 1.0:
            raise ValueError("Invalid beta parameter at index 1: {}".format(betas[1]))
                    
        self.degenerated_to_sgd = degenerated_to_sgd
        defaults = dict(lr=lr, betas=betas, eps=eps, weight_decay=weight_decay)

        super(PlainRAdam, self).__init__(params, defaults)

    def __setstate__(self, state):
        super(PlainRAdam, self).__setstate__(state)

    def step(self, closure=None):

        loss = None
        if closure is not None:
            loss = closure()

        for group in self.param_groups:

            for p in group['params']:
                if p.grad is None:
                    continue
                grad = p.grad.data.float()
                if grad.is_sparse:
                    raise RuntimeError('RAdam does not support sparse gradients')

                p_data_fp32 = p.data.float()

                state = self.state[p]

                if len(state) == 0:
                    state['step'] = 0
                    state['exp_avg'] = torch.zeros_like(p_data_fp32)
                    state['exp_avg_sq'] = torch.zeros_like(p_data_fp32)
                else:
                    state['exp_avg'] = state['exp_avg'].type_as(p_data_fp32)
                    state['exp_avg_sq'] = state['exp_avg_sq'].type_as(p_data_fp32)

                exp_avg, exp_avg_sq = state['exp_avg'], state['exp_avg_sq']
                beta1, beta2 = group['betas']

                exp_avg_sq.mul_(beta2).addcmul_(1 - beta2, grad, grad)
                exp_avg.mul_(beta1).add_(1 - beta1, grad)

                state['step'] += 1
                beta2_t = beta2 ** state['step']
                N_sma_max = 2 / (1 - beta2) - 1
                N_sma = N_sma_max - 2 * state['step'] * beta2_t / (1 - beta2_t)


                # more conservative since it's an approximated value
                if N_sma >= 5:
                    if group['weight_decay'] != 0:
                        p_data_fp32.add_(-group['weight_decay'] * group['lr'], p_data_fp32)
                    step_size = group['lr'] * math.sqrt((1 - beta2_t) * (N_sma - 4) / (N_sma_max - 4) * (N_sma - 2) / N_sma * N_sma_max / (N_sma_max - 2)) / (1 - beta1 ** state['step'])
                    denom = exp_avg_sq.sqrt().add_(group['eps'])
                    p_data_fp32.addcdiv_(-step_size, exp_avg, denom)
                    p.data.copy_(p_data_fp32)
                elif self.degenerated_to_sgd:
                    if group['weight_decay'] != 0:
                        p_data_fp32.add_(-group['weight_decay'] * group['lr'], p_data_fp32)
                    step_size = group['lr'] / (1 - beta1 ** state['step'])
                    p_data_fp32.add_(-step_size, exp_avg)
                    p.data.copy_(p_data_fp32)

<<<<<<< HEAD
        return loss


class Lookahead(Optimizer):
    """
    Lookahead Optimizer Wrapper.
    Implementation from: https://github.com/mgrankin/over9000/blob/master/lookahead.py
    Paper: `Lookahead Optimizer: k steps forward, 1 step back` - https://arxiv.org/abs/1907.08610
    
    For example:
        ```
        base_opt = torch.optim.Adam(model.parameters(), lr=1e-3, betas=(0.9, 0.999)) # Any optimizer
        lookahead = Lookahead(base_opt, k=5, alpha=0.5) # Initialize Lookahead
        lookahead.zero_grad()
        loss_function(model(input), target).backward() # Self-defined loss function
        lookahead.step()
        ```
    """

    def __init__(self, base_optimizer, alpha=0.5, k=6):
        if not 0.0 <= alpha <= 1.0:
            raise ValueError(f'Invalid slow update rate: {alpha}')
        if not 1 <= k:
            raise ValueError(f'Invalid lookahead steps: {k}')

        defaults = dict(lookahead_alpha=alpha, lookahead_k=k, lookahead_step=0)
        
        self.base_optimizer = base_optimizer
        self.param_groups = self.base_optimizer.param_groups
        self.defaults = base_optimizer.defaults
        self.defaults.update(defaults)
        self.state = defaultdict(dict)

        # manually add our defaults to the param groups
        for name, default in defaults.items():
            for group in self.param_groups:
                group.setdefault(name, default)

    def update_slow(self, group):
        for fast_p in group["params"]:
            if fast_p.grad is None:
                continue
            param_state = self.state[fast_p]
            if 'slow_buffer' not in param_state:
                param_state['slow_buffer'] = torch.empty_like(fast_p.data)
                param_state['slow_buffer'].copy_(fast_p.data)
            slow = param_state['slow_buffer']
            slow.add_(group['lookahead_alpha'], fast_p.data - slow)
            fast_p.data.copy_(slow)

    def sync_lookahead(self):
        for group in self.param_groups:
            self.update_slow(group)

    def step(self, closure=None):
        # print(self.k)
        # assert id(self.param_groups) == id(self.base_optimizer.param_groups)
        loss = self.base_optimizer.step(closure)
        for group in self.param_groups:
            group['lookahead_step'] += 1
            if group['lookahead_step'] % group['lookahead_k'] == 0:
                self.update_slow(group)
        return loss

    def state_dict(self):
        fast_state_dict = self.base_optimizer.state_dict()
        slow_state = {
            (id(k) if isinstance(k, torch.Tensor) else k): v
            for k, v in self.state.items()
        }
        fast_state = fast_state_dict['state']
        param_groups = fast_state_dict['param_groups']
        return {
            'state': fast_state,
            'slow_state': slow_state,
            'param_groups': param_groups,
        }

    def load_state_dict(self, state_dict):
        fast_state_dict = {
            'state': state_dict['state'],
            'param_groups': state_dict['param_groups'],
        }
        self.base_optimizer.load_state_dict(fast_state_dict)

        # We want to restore the slow state, but share param_groups reference
        # with base_optimizer. This is a bit redundant but least code
        slow_state_new = False
        if 'slow_state' not in state_dict:
            print('Loading state_dict from optimizer without Lookahead applied.')
            state_dict['slow_state'] = defaultdict(dict)
            slow_state_new = True
        slow_state_dict = {
            'state': state_dict['slow_state'],
            'param_groups': state_dict['param_groups'],  # this is pointless but saves code
        }
        super(Lookahead, self).load_state_dict(slow_state_dict)
        self.param_groups = self.base_optimizer.param_groups  # make both ref same container
        if slow_state_new:
            # reapply defaults to catch missing lookahead specific ones
            for name, default in self.defaults.items():
                for group in self.param_groups:
                    group.setdefault(name, default)


def LookaheadAdam(params, alpha=0.5, k=6, *args, **kwargs):
    """
    Implementation from: https://github.com/mgrankin/over9000/blob/master/lookahead.py#L94
    """

    adam = Adam(params, *args, **kwargs)
    return Lookahead(adam, alpha, k)


def Ranger(params, alpha=0.5, k=6, *args, **kwargs):
    """
    RAdam + Lookahead
    
    Implementation from: https://github.com/mgrankin/over9000/blob/master/ranger.py
    """

    radam = RAdam(params, *args, **kwargs)
    return Lookahead(radam, alpha, k)


class Ralamb(Optimizer):
    """
    RAdam + LARS

    Implementation from: https://github.com/mgrankin/over9000/blob/master/ralamb.py
    """
    def __init__(self, params, lr=1e-3, betas=(0.9, 0.999), eps=1e-8, weight_decay=0):
        defaults = dict(lr=lr, betas=betas, eps=eps, weight_decay=weight_decay)
        self.buffer = [[None, None, None] for ind in range(10)]
        super(Ralamb, self).__init__(params, defaults)

    def __setstate__(self, state):
        super(Ralamb, self).__setstate__(state)

    def step(self, closure=None):

        loss = None
        if closure is not None:
            loss = closure()

        for group in self.param_groups:

            for p in group['params']:
                if p.grad is None:
                    continue
                grad = p.grad.data.float()
                if grad.is_sparse:
                    raise RuntimeError('Ralamb does not support sparse gradients')

                p_data_fp32 = p.data.float()

                state = self.state[p]

                if len(state) == 0:
                    state['step'] = 0
                    state['exp_avg'] = torch.zeros_like(p_data_fp32)
                    state['exp_avg_sq'] = torch.zeros_like(p_data_fp32)
                else:
                    state['exp_avg'] = state['exp_avg'].type_as(p_data_fp32)
                    state['exp_avg_sq'] = state['exp_avg_sq'].type_as(p_data_fp32)

                exp_avg, exp_avg_sq = state['exp_avg'], state['exp_avg_sq']
                beta1, beta2 = group['betas']

                # Decay the first and second moment running average coefficient
                # m_t
                exp_avg.mul_(beta1).add_(1 - beta1, grad)
                # v_t
                exp_avg_sq.mul_(beta2).addcmul_(1 - beta2, grad, grad)

                state['step'] += 1
                buffered = self.buffer[int(state['step'] % 10)]

                if state['step'] == buffered[0]:
                    N_sma, radam_step_size = buffered[1], buffered[2]
                else:
                    buffered[0] = state['step']
                    beta2_t = beta2 ** state['step']
                    N_sma_max = 2 / (1 - beta2) - 1
                    N_sma = N_sma_max - 2 * state['step'] * beta2_t / (1 - beta2_t)
                    buffered[1] = N_sma

                    # more conservative since it's an approximated value
                    if N_sma >= 5:
                        radam_step_size = math.sqrt((1 - beta2_t) * (N_sma - 4) / (N_sma_max - 4) * (N_sma - 2) / N_sma * N_sma_max / (N_sma_max - 2)) / (1 - beta1 ** state['step'])
                    else:
                        radam_step_size = 1.0 / (1 - beta1 ** state['step'])
                    buffered[2] = radam_step_size

                if group['weight_decay'] != 0:
                    p_data_fp32.add_(-group['weight_decay'] * group['lr'], p_data_fp32)

                # more conservative since it's an approximated value
                radam_step = p_data_fp32.clone()
                if N_sma >= 5:
                    denom = exp_avg_sq.sqrt().add_(group['eps'])
                    radam_step.addcdiv_(-radam_step_size * group['lr'], exp_avg, denom)
                else:
                    radam_step.add_(-radam_step_size * group['lr'], exp_avg)

                radam_norm = radam_step.pow(2).sum().sqrt()
                weight_norm = p.data.pow(2).sum().sqrt().clamp(0, 10)
                if weight_norm == 0 or radam_norm == 0:
                    trust_ratio = 1
                else:
                    trust_ratio = weight_norm / radam_norm

                state['weight_norm'] = weight_norm
                state['adam_norm'] = radam_norm
                state['trust_ratio'] = trust_ratio

                if N_sma >= 5:
                    p_data_fp32.addcdiv_(-radam_step_size * group['lr'] * trust_ratio, exp_avg, denom)
                else:
                    p_data_fp32.add_(-radam_step_size * group['lr'] * trust_ratio, exp_avg)

                p.data.copy_(p_data_fp32)

        return loss


def RangerLars(params, alpha=0.5, k=6, *args, **kwargs):
    ralamb = Ralamb(params, *args, **kwargs)
    return Lookahead(ralamb, alpha, k)
=======
        return loss
>>>>>>> 86aa9fc2
<|MERGE_RESOLUTION|>--- conflicted
+++ resolved
@@ -190,7 +190,6 @@
                     p_data_fp32.add_(-step_size, exp_avg)
                     p.data.copy_(p_data_fp32)
 
-<<<<<<< HEAD
         return loss
 
 
@@ -419,7 +418,4 @@
 
 def RangerLars(params, alpha=0.5, k=6, *args, **kwargs):
     ralamb = Ralamb(params, *args, **kwargs)
-    return Lookahead(ralamb, alpha, k)
-=======
-        return loss
->>>>>>> 86aa9fc2
+    return Lookahead(ralamb, alpha, k)